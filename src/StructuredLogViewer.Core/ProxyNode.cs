--- conflicted
+++ resolved
@@ -1,121 +1,116 @@
-using System.Collections.Generic;
-using System.Linq;
-using StructuredLogViewer;
-
-namespace Microsoft.Build.Logging.StructuredLogger
-{
-    public class ProxyNode : TextNode
-    {
-        public BaseNode Original { get; set; }
-
-        public SearchResult SearchResult { get; set; }
-
-        private List<object> highlights;
-        public List<object> Highlights
-        {
-            get
-            {
-                if (highlights == null)
-                {
-                    highlights = new List<object>();
-                    Populate(SearchResult);
-                }
-
-                return highlights;
-            }
-        }
-
-        public void Populate(SearchResult result)
-        {
-            if (result == null)
-            {
-                return;
-            }
-
-            if (result.MatchedByType && result.WordsInFields.Count == 0)
-            {
-                Highlights.Add(new HighlightedText { Text = OriginalType });
-                Highlights.Add(" " + TextUtilities.ShortenValue(result.Node.ToString(), "..."));
-
-                AddDuration(result);
-
-                return;
-            }
-
-            Highlights.Add(OriginalType);
-
-            foreach (var wordsInField in result.WordsInFields.GroupBy(t => t.field, t => t.match))
-            {
-                Highlights.Add(" ");
-
-                var fieldText = wordsInField.Key;
-                
-                //NameValueNode is speial case: have to show name=value when seached only in one (name or value)
-                var named = SearchResult.Node as NameValueNode;
-                if (named != null && wordsInField.Key.Equals(named.Value))
-                {                    
-                        Highlights.Add(named.Name + " = ");
-                }
-
-                fieldText = TextUtilities.ShortenValue(fieldText, "...");
-
-                var highlightSpans = TextUtilities.GetHighlightedSpansInText(fieldText, wordsInField);
-                int index = 0;
-                foreach (var span in highlightSpans)
-                {
-                    if (span.Start > index)
-                    {
-                        Highlights.Add(fieldText.Substring(index, span.Start - index));
-                    }
-
-                    Highlights.Add(new HighlightedText { Text = fieldText.Substring(span.Start, span.Length) });
-                    index = span.End;
-                }
-
-                if (index < fieldText.Length)
-                {
-                    Highlights.Add(fieldText.Substring(index, fieldText.Length - index));
-                }
-
-<<<<<<< HEAD
-                //NameValueNode is speial case: have to show name=value when seached only in one (name or value)
-                if (named != null && wordsInField.Key.Equals(named.Name))
-=======
-                string fieldValue = result.SearchResultPair.Where(t => t.highlighted.Equals(fieldText)).Select(t => t.notHighlighted).FirstOrDefault();
-                if (fieldValue != null)
->>>>>>> 59516bcb
-                {
-                    Highlights.Add(" = " + TextUtilities.ShortenValue(named.Value, "..."));
-                }
-            }
-
-            AddDuration(result);
-        }
-
-        private void AddDuration(SearchResult result)
-        {
-            if (result.Duration != default)
-            {
-                Highlights.Add(new HighlightedText { Text = " " + TextUtilities.DisplayDuration(result.Duration) });
-            }
-        }
-
-        public string OriginalType => Original.GetType().Name;
-        public string ProjectExtension => Original is Project ? GetProjectFileExtension() : null;
-
-        private string GetProjectFileExtension()
-        {
-            var result = ((Project)Original).ProjectFileExtension;
-            if (result != ".sln" && result != ".csproj")
-            {
-                result = "other";
-            }
-
-            return result;
-        }
-
-        public override string TypeName => nameof(ProxyNode);
-
-        public override string ToString() => Original.ToString();
-    }
-}
+using System.Collections.Generic;
+using System.Linq;
+using StructuredLogViewer;
+
+namespace Microsoft.Build.Logging.StructuredLogger
+{
+    public class ProxyNode : TextNode
+    {
+        public BaseNode Original { get; set; }
+
+        public SearchResult SearchResult { get; set; }
+
+        private List<object> highlights;
+        public List<object> Highlights
+        {
+            get
+            {
+                if (highlights == null)
+                {
+                    highlights = new List<object>();
+                    Populate(SearchResult);
+                }
+
+                return highlights;
+            }
+        }
+
+        public void Populate(SearchResult result)
+        {
+            if (result == null)
+            {
+                return;
+            }
+
+            if (result.MatchedByType && result.WordsInFields.Count == 0)
+            {
+                Highlights.Add(new HighlightedText { Text = OriginalType });
+                Highlights.Add(" " + TextUtilities.ShortenValue(result.Node.ToString(), "..."));
+
+                AddDuration(result);
+
+                return;
+            }
+
+            Highlights.Add(OriginalType);
+
+            foreach (var wordsInField in result.WordsInFields.GroupBy(t => t.field, t => t.match))
+            {
+                Highlights.Add(" ");
+
+                var fieldText = wordsInField.Key;
+                
+                //NameValueNode is speial case: have to show name=value when seached only in one (name or value)
+                var named = SearchResult.Node as NameValueNode;
+                if (named != null && wordsInField.Key.Equals(named.Value))
+                {                    
+                        Highlights.Add(named.Name + " = ");
+                }
+
+                fieldText = TextUtilities.ShortenValue(fieldText, "...");
+
+                var highlightSpans = TextUtilities.GetHighlightedSpansInText(fieldText, wordsInField);
+                int index = 0;
+                foreach (var span in highlightSpans)
+                {
+                    if (span.Start > index)
+                    {
+                        Highlights.Add(fieldText.Substring(index, span.Start - index));
+                    }
+
+                    Highlights.Add(new HighlightedText { Text = fieldText.Substring(span.Start, span.Length) });
+                    index = span.End;
+                }
+
+                if (index < fieldText.Length)
+                {
+                    Highlights.Add(fieldText.Substring(index, fieldText.Length - index));
+                }
+
+                //NameValueNode is speial case: have to show name=value when seached only in one (name or value)
+                if (named != null && wordsInField.Key.Equals(named.Name))
+                {
+                    Highlights.Add(" = " + TextUtilities.ShortenValue(named.Value, "..."));
+                }
+            }
+
+            AddDuration(result);
+        }
+
+        private void AddDuration(SearchResult result)
+        {
+            if (result.Duration != default)
+            {
+                Highlights.Add(new HighlightedText { Text = " " + TextUtilities.DisplayDuration(result.Duration) });
+            }
+        }
+
+        public string OriginalType => Original.GetType().Name;
+        public string ProjectExtension => Original is Project ? GetProjectFileExtension() : null;
+
+        private string GetProjectFileExtension()
+        {
+            var result = ((Project)Original).ProjectFileExtension;
+            if (result != ".sln" && result != ".csproj")
+            {
+                result = "other";
+            }
+
+            return result;
+        }
+
+        public override string TypeName => nameof(ProxyNode);
+
+        public override string ToString() => Original.ToString();
+    }
+}